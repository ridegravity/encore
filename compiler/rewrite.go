package compiler

import (
	"bytes"
	"fmt"
	"go/ast"
	"io/ioutil"
	"path/filepath"
	"strconv"

	"golang.org/x/tools/go/ast/astutil"

	"encr.dev/compiler/internal/rewrite"
	"encr.dev/parser/est"
)

// rewritePkg writes out modified files to targetDir.
func (b *builder) rewritePkg(pkg *est.Package, targetDir string) error {
	fset := b.res.FileSet
	for _, file := range pkg.Files {
		if len(file.References) == 0 {
			// No references to other RPCs, we can skip it immediately
			continue
		}

		rewrittenPkgs := make(map[*est.Package]bool)
		rw := rewrite.New(file.Contents, file.Token.Base())

		useExceptions := make(map[*ast.SelectorExpr]bool)
		astutil.Apply(file.AST, func(c *astutil.Cursor) bool {
			node := c.Node()
			rewrite, ok := file.References[node]
			if !ok {
				return true
			}

			switch rewrite.Type {
			case est.SQLDBNode:
				// Do nothing
				return true

			case est.RLogNode:
				// do nothing
				return true

			case est.RPCRefNode:
				rpc := rewrite.RPC
				wrapperName := "EncoreInternal_Call" + rpc.Name
				node := c.Node()

				if sel, ok := node.(*ast.SelectorExpr); ok {
					rw.Replace(sel.Sel.Pos(), sel.Sel.End(), []byte(wrapperName))
				} else {
					rw.Replace(node.Pos(), node.End(), []byte(wrapperName))
				}
				rewrittenPkgs[rpc.Svc.Root] = true
				return true

			case est.RPCDefNode:
				// Do nothing
				return true

			case est.SecretsNode:
				spec := c.Node().(*ast.ValueSpec)

				var buf bytes.Buffer
				buf.WriteString("{\n")
				for _, secret := range pkg.Secrets {
					fmt.Fprintf(&buf, "\t%s: __encore_app.LoadSecret(%s),\n", secret, strconv.Quote(secret))
				}
				ep := fset.Position(spec.End())
				fmt.Fprintf(&buf, "}/*line :%d:%d*/", ep.Line, ep.Column)

				rw.Insert(spec.Type.Pos(), []byte("= "))
				rw.Insert(spec.End(), buf.Bytes())

				decl := file.AST.Decls[0]
				ln := fset.Position(decl.Pos())
				rw.Insert(decl.Pos(), []byte(fmt.Sprintf("import __encore_app %s\n/*line :%d:%d*/", strconv.Quote("encore.dev/appruntime/app/appinit"), ln.Line, ln.Column)))
				return true

			case est.CronJobNode:
				return true

			case est.PubSubTopicDefNode, est.PubSubPublisherNode, est.PubSubSubscriberNode:
				return true

<<<<<<< HEAD
			case est.ConfigLoadNode:
=======
			case est.CacheClusterDefNode:
				return true

			case est.CacheKeyspaceDefNode:
				keyspace := rewrite.Res.(*est.CacheKeyspace)
				cfgLit := keyspace.ConfigLit

				insertPos := cfgLit.Lbrace + 1
				ep := fset.Position(insertPos)
				defLoc := b.res.Nodes[keyspace.Svc.Root][node].Id

				rw.Insert(insertPos, []byte(fmt.Sprintf(
					"EncoreInternal_DefLoc: %d, EncoreInternal_KeyMapper: %s,/*line :%d:%d*/",
					defLoc, b.codegen.CacheKeyspaceKeyMapperName(keyspace),
					ep.Line, ep.Column,
				)))
>>>>>>> ca61c59b
				return true

			default:
				panic(fmt.Sprintf("unhandled rewrite type: %v", rewrite.Type))
			}
		}, nil)

		// Determine if we have some imports that are now unused that we should remove.
		for pkg := range rewrittenPkgs {
			if !usesImport(file.AST, pkg.Name, pkg.ImportPath, useExceptions) {
				spec, decl, ok := findImport(file.AST, pkg.ImportPath)
				if ok {
					// If the decl contains multiple imports, only delete the spec
					if len(decl.Specs) > 1 {
						rw.Delete(spec.Pos(), spec.End())
					} else {
						rw.Delete(decl.Pos(), decl.End())
					}
				}
			}
		}

		// Write out the file
		name := filepath.Base(file.Path)
		dst := filepath.Join(targetDir, name)
		if err := ioutil.WriteFile(dst, rw.Data(), 0644); err != nil {
			return err
		}
		b.addOverlay(file.Path, dst)
	}

	return nil
}<|MERGE_RESOLUTION|>--- conflicted
+++ resolved
@@ -85,9 +85,6 @@
 			case est.PubSubTopicDefNode, est.PubSubPublisherNode, est.PubSubSubscriberNode:
 				return true
 
-<<<<<<< HEAD
-			case est.ConfigLoadNode:
-=======
 			case est.CacheClusterDefNode:
 				return true
 
@@ -104,7 +101,10 @@
 					defLoc, b.codegen.CacheKeyspaceKeyMapperName(keyspace),
 					ep.Line, ep.Column,
 				)))
->>>>>>> ca61c59b
+				return true
+
+
+			case est.ConfigLoadNode:
 				return true
 
 			default:
